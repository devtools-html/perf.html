function Tree(root, data) {
  this.root = root;
  this.init(data);
  // root is autoselect
  // this.selected = null;
};

Tree.prototype = {
  init: function Tree_init(data) {
    while (this.root.hasChildNodes()) {
      this.root.removeChild(this.root.firstChild);
    }
    var treeRoot = document.createElement("div");
    treeRoot.className = "root";
    this.root.appendChild(treeRoot);
<<<<<<< HEAD
    treeRoot.appendChild(this._createTree(treeRoot, data.data[0]));
    this._tabIndex = 0;
=======
    var firstElem = this._createTree(treeRoot, data.data[0]);
    treeRoot.appendChild(firstElem);
    this._select(firstElem);
    this._toggle(firstElem);
>>>>>>> 292fce66
  },
  _createTree: function Tree__createTree(root, data) {
    if (!("title" in data)) {
      return null;
    }
    var div = document.createElement("div");
    div.className = "collapsed";
    div.onclick = this._onclick;
<<<<<<< HEAD
    div.onkeypress = this._onkeypress;
    var span = document.createElement("span");
    span.appendChild(document.createTextNode(data.title));
    span.setAttribute("tabindex", this._tabIndex++);
    div.appendChild(span);
=======
    var text = document.createElement("a");
    text.innerHTML = data.title;
    text.node = div;
    div.node = div;
    div.treeText = text;
    div.onClick = data.onClick;
    div.data = data;
    div.treeText.className = "unselected";
    div.appendChild(text);
    div.treeChildren = [];
    div.treeParent = null;
    div.tree = this;
>>>>>>> 292fce66
    if ("children" in data) {
      for (var i = 0; i < data.children.length; ++i) {
        var innerTree = this._createTree(div, data.children[i]);
        if (innerTree) {
          innerTree.treeParent = div;   
          div.appendChild(innerTree);
          div.treeChildren.push(innerTree);
        }
      }
    }
    document.onkeypress = this._onkeypress;
    return div;
  },
  _toggle: function Tree__toggle(div) {
    div.className = (div.className == "collapsed") ? "" : "collapsed";
  },
  _getParent: function Tree__getParent(div) {
    return div.treeParent;
  },
  _getFirstChild: function Tree__getFirstChild(div) {
    if (Tree.prototype._isCollapsed(div))
      return null;
    var child = div.treeChildren[0];
    return child;
  },
  _getLastChild: function Tree__getLastChild(div) {
    if (Tree.prototype._isCollapsed(div))
      return div;
    var lastChild = div.treeChildren[div.treeChildren.length-1];
    if (lastChild == null)
      return div;
    return Tree.prototype._getLastChild(lastChild);
  },
  _getPrevSib: function Tree__getPevSib(div) {
    if (div.treeParent == null)
      return null;
    var nodeIndex = div.treeParent.treeChildren.indexOf(div);
    if (nodeIndex == 0)
      return null;
    return div.treeParent.treeChildren[nodeIndex-1];
  },
  _getNextSib: function Tree__getNextSib(div) {
    if (div.treeParent == null)
      return null;
    var nodeIndex = div.treeParent.treeChildren.indexOf(div);
    if (nodeIndex == div.treeParent.treeChildren.length - 1)
      return Tree.prototype._getNextSib(div.treeParent);
    return div.treeParent.treeChildren[nodeIndex+1];
  },
  _select: function Tree__select(div) {
    document.onkeypress = this._onkeypress;
    if (div.tree.selected != null) {
      div.tree.selected.id = "";
      div.tree.selected.treeText.className = "unselected";
      div.tree.selected = null;
    }
    if (div != null) {
      div.id = "selected_treenode";
      div.treeText.className = "selected";
      div.tree.selected = div;
      if (div.onClick != null) {
        div.onClick(div.data);
      }
      //div.scrollIntoView(true);
    }
  },
  _selected: function Tree__selected() {
    return document.getElementById("selected_treenode");
  },
  _isCollapsed: function Tree__isCollapsed(div) {
    return (div.className == "collapsed");
  },
  _onclick: function Tree__onclick(event) {
    var target = event.target.node;
    if (target.node != null) {
      target = target.node;
    }
    Tree.prototype._toggle(target);
    Tree.prototype._select(target);
    event.stopPropagation();
  },
  _onkeypress: function Tree__onkeypress(event) {
    var selected = Tree.prototype._selected();
    if (event.keyCode < 37 || event.keyCode > 40) {
      return;
    }
    event.stopPropagation();
    event.preventDefault()
    if (selected == null) return false;
    if (event.keyCode == 37) { // KEY_LEFT
      var isCollapsed = Tree.prototype._isCollapsed(selected);
      if (!isCollapsed) {
        Tree.prototype._toggle(selected);
      } else {
        var parent = Tree.prototype._getParent(selected); 
        if (parent != null) {
          Tree.prototype._select(parent);
        }
      }
    } else if (event.keyCode == 38) { // KEY_UP
      var prevSib = Tree.prototype._getPrevSib(selected);
      var parent = Tree.prototype._getParent(selected); 
      if (prevSib != null) {
        Tree.prototype._select(Tree.prototype._getLastChild(prevSib));
      } else if (parent != null) {
        Tree.prototype._select(parent);
      }
    } else if (event.keyCode == 39) { // KEY_RIGHT
      var isCollapsed = Tree.prototype._isCollapsed(selected);
      if (isCollapsed) {
        Tree.prototype._toggle(selected);
      }
    } else if (event.keyCode == 40) { // KEY_DOWN
      var nextSib = Tree.prototype._getNextSib(selected);
      var child = Tree.prototype._getFirstChild(selected); 
      if (child != null) {
        Tree.prototype._select(child);
      } else if (nextSib) {
        Tree.prototype._select(nextSib);
      }
    }
    return false;
  },
};
<|MERGE_RESOLUTION|>--- conflicted
+++ resolved
@@ -13,15 +13,10 @@
     var treeRoot = document.createElement("div");
     treeRoot.className = "root";
     this.root.appendChild(treeRoot);
-<<<<<<< HEAD
-    treeRoot.appendChild(this._createTree(treeRoot, data.data[0]));
-    this._tabIndex = 0;
-=======
     var firstElem = this._createTree(treeRoot, data.data[0]);
     treeRoot.appendChild(firstElem);
     this._select(firstElem);
     this._toggle(firstElem);
->>>>>>> 292fce66
   },
   _createTree: function Tree__createTree(root, data) {
     if (!("title" in data)) {
@@ -30,13 +25,6 @@
     var div = document.createElement("div");
     div.className = "collapsed";
     div.onclick = this._onclick;
-<<<<<<< HEAD
-    div.onkeypress = this._onkeypress;
-    var span = document.createElement("span");
-    span.appendChild(document.createTextNode(data.title));
-    span.setAttribute("tabindex", this._tabIndex++);
-    div.appendChild(span);
-=======
     var text = document.createElement("a");
     text.innerHTML = data.title;
     text.node = div;
@@ -49,7 +37,6 @@
     div.treeChildren = [];
     div.treeParent = null;
     div.tree = this;
->>>>>>> 292fce66
     if ("children" in data) {
       for (var i = 0; i < data.children.length; ++i) {
         var innerTree = this._createTree(div, data.children[i]);

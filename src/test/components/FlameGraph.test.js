/* This Source Code Form is subject to the terms of the Mozilla Public
 * License, v. 2.0. If a copy of the MPL was not distributed with this
 * file, You can obtain one at http://mozilla.org/MPL/2.0/. */

// @flow
import * as React from 'react';
import FlameGraph from '../../components/flame-graph';
import { render, fireEvent } from 'react-testing-library';
import { Provider } from 'react-redux';
import mockCanvasContext from '../fixtures/mocks/canvas-context';
import { storeWithProfile } from '../fixtures/stores';
import {
  getBoundingBox,
  addRootOverlayElement,
  removeRootOverlayElement,
  getMouseEvent,
} from '../fixtures/utils';
import { getProfileFromTextSamples } from '../fixtures/profiles/processed-profile';
import {
  changeInvertCallstack,
  changeSelectedCallNode,
} from '../../actions/profile-view';
import { selectedThreadSelectors } from '../../selectors/per-thread';
import mockRaf from '../fixtures/mocks/request-animation-frame';
<<<<<<< HEAD
import { ensureExists } from '../../utils/flow';

describe('FlameGraph', function() {
  function setup() {
    const flushRafCalls = mockRaf();
    const ctx = mockCanvasContext();

    jest
      .spyOn(HTMLElement.prototype, 'getBoundingClientRect')
      .mockImplementation(() => getBoundingBox(200, 300));
    jest
      .spyOn(HTMLCanvasElement.prototype, 'getContext')
      .mockImplementation(() => ctx);
=======
import { getInvertCallstack } from '../../selectors/url-state';
import { ensureExists } from '../../utils/flow';

const GRAPH_WIDTH = 200;
const GRAPH_HEIGHT = 300;

describe('FlameGraph', function() {
  afterEach(removeRootOverlayElement);
  beforeEach(addRootOverlayElement);

  it('matches the snapshot', () => {
    const { ctx, container } = setupFlameGraph();
    const drawCalls = ctx.__flushDrawLog();

    expect(container.firstChild).toMatchSnapshot();
    expect(drawCalls).toMatchSnapshot();
  });

  it('renders a message instead of the graph when call stack is inverted', () => {
    const { getByText, dispatch } = setupFlameGraph();
    dispatch(changeInvertCallstack(true));
    expect(getByText(/The Flame Graph is not available/)).toBeDefined();
  });

  it('switches back to uninverted mode when clicking the button', () => {
    const { getByText, dispatch, getState } = setupFlameGraph();
    dispatch(changeInvertCallstack(true));
    expect(getInvertCallstack(getState())).toBe(true);
    fireEvent.click(getByText(/Switch to the normal call stack/));
    expect(getInvertCallstack(getState())).toBe(false);
  });

  it('shows a tooltip when hovering', () => {
    const { getTooltip, moveMouse } = setupFlameGraph();
    expect(getTooltip()).toBe(null);
    moveMouse(GRAPH_WIDTH * 0.5, GRAPH_HEIGHT - 3);
    expect(getTooltip()).toBeTruthy();
  });

  it('has a tooltip that matches the screenshot', () => {
    const { getTooltip, moveMouse } = setupFlameGraph();
    moveMouse(GRAPH_WIDTH * 0.5, GRAPH_HEIGHT - 3);
    expect(getTooltip()).toMatchSnapshot();
  });
});

function setupFlameGraph() {
  const flushRafCalls = mockRaf();
  const ctx = mockCanvasContext();

  jest
    .spyOn(HTMLElement.prototype, 'getBoundingClientRect')
    .mockImplementation(() => getBoundingBox(GRAPH_WIDTH, GRAPH_HEIGHT));

  jest
    .spyOn(HTMLCanvasElement.prototype, 'getContext')
    .mockImplementation(() => ctx);
>>>>>>> 24f53d04

    const {
      profile,
      funcNamesPerThread: [funcNames],
    } = getProfileFromTextSamples(`
    A[cat:DOM]       A[cat:DOM]       A[cat:DOM]
    B[cat:DOM]       B[cat:DOM]       B[cat:DOM]
    C[cat:Graphics]  C[cat:Graphics]  H[cat:Network]
    D[cat:Graphics]  F[cat:Graphics]  I[cat:Network]
    E[cat:Graphics]  G[cat:Graphics]
  `);

    const store = storeWithProfile(profile);
    const { getState, dispatch } = store;

<<<<<<< HEAD
    const { container } = render(
      <Provider store={store}>
        <FlameGraph />
      </Provider>
    );
=======
  const { container, getByText } = render(
    <Provider store={store}>
      <FlameGraph />
    </Provider>
  );
>>>>>>> 24f53d04

    flushRafCalls();

<<<<<<< HEAD
    const getContentDiv = () =>
      ensureExists(
        container.querySelector('.flameGraphContent'),
        `Couldn't find the content div with selector .flameGraphContent`
      );

    return {
      getState,
      dispatch,
      container,
      ctx,
      getContentDiv,
      funcNames,
    };
  }

  it('matches the snapshot', () => {
    const { container, ctx } = setup();
    const drawCalls = ctx.__flushDrawLog();
    expect(container.firstChild).toMatchSnapshot();
    expect(drawCalls).toMatchSnapshot();
  });

  it('renders a message instead when call stack is inverted', () => {
    const { container, dispatch } = setup();

    dispatch(changeInvertCallstack(true));

    expect(container.firstChild).toMatchSnapshot();
  });

  it('can be navigated with the keyboard', () => {
    const { getState, dispatch, getContentDiv, funcNames } = setup();
    const div = getContentDiv();

    function selectedNode() {
      const callNodeIndex = selectedThreadSelectors.getSelectedCallNodeIndex(
        getState()
      );
      return callNodeIndex && funcNames[callNodeIndex];
    }

    dispatch(changeSelectedCallNode(0, [0, 1] /* B */));

    expect(selectedNode()).toBe('B');

    fireEvent.keyDown(div, { key: 'ArrowUp' });

    expect(selectedNode()).toBe('C');

    fireEvent.keyDown(div, { key: 'ArrowRight' });

    expect(selectedNode()).toBe('H');

    fireEvent.keyDown(div, { key: 'ArrowLeft' });

    expect(selectedNode()).toBe('C');

    fireEvent.keyDown(div, { key: 'ArrowDown' });

    expect(selectedNode()).toBe('B');
  });
});
=======
  function moveMouse(x, y) {
    fireEvent(
      ensureExists(
        container.querySelector('canvas'),
        'The container should contain a canvas element.'
      ),
      getMouseEvent('mousemove', {
        pageX: x,
        pageY: y,
        clientX: x,
        clientY: y,
        offsetX: x,
        offsetY: y,
      })
    );
  }

  /**
   * The tooltip is in a portal, and created in the root overlay elements.
   */
  function getTooltip() {
    return document.querySelector('#root-overlay .tooltip');
  }

  return { container, getByText, ctx, moveMouse, getTooltip, ...store };
}
>>>>>>> 24f53d04
<|MERGE_RESOLUTION|>--- conflicted
+++ resolved
@@ -22,21 +22,6 @@
 } from '../../actions/profile-view';
 import { selectedThreadSelectors } from '../../selectors/per-thread';
 import mockRaf from '../fixtures/mocks/request-animation-frame';
-<<<<<<< HEAD
-import { ensureExists } from '../../utils/flow';
-
-describe('FlameGraph', function() {
-  function setup() {
-    const flushRafCalls = mockRaf();
-    const ctx = mockCanvasContext();
-
-    jest
-      .spyOn(HTMLElement.prototype, 'getBoundingClientRect')
-      .mockImplementation(() => getBoundingBox(200, 300));
-    jest
-      .spyOn(HTMLCanvasElement.prototype, 'getContext')
-      .mockImplementation(() => ctx);
-=======
 import { getInvertCallstack } from '../../selectors/url-state';
 import { ensureExists } from '../../utils/flow';
 
@@ -81,85 +66,9 @@
     moveMouse(GRAPH_WIDTH * 0.5, GRAPH_HEIGHT - 3);
     expect(getTooltip()).toMatchSnapshot();
   });
-});
-
-function setupFlameGraph() {
-  const flushRafCalls = mockRaf();
-  const ctx = mockCanvasContext();
-
-  jest
-    .spyOn(HTMLElement.prototype, 'getBoundingClientRect')
-    .mockImplementation(() => getBoundingBox(GRAPH_WIDTH, GRAPH_HEIGHT));
-
-  jest
-    .spyOn(HTMLCanvasElement.prototype, 'getContext')
-    .mockImplementation(() => ctx);
->>>>>>> 24f53d04
-
-    const {
-      profile,
-      funcNamesPerThread: [funcNames],
-    } = getProfileFromTextSamples(`
-    A[cat:DOM]       A[cat:DOM]       A[cat:DOM]
-    B[cat:DOM]       B[cat:DOM]       B[cat:DOM]
-    C[cat:Graphics]  C[cat:Graphics]  H[cat:Network]
-    D[cat:Graphics]  F[cat:Graphics]  I[cat:Network]
-    E[cat:Graphics]  G[cat:Graphics]
-  `);
-
-    const store = storeWithProfile(profile);
-    const { getState, dispatch } = store;
-
-<<<<<<< HEAD
-    const { container } = render(
-      <Provider store={store}>
-        <FlameGraph />
-      </Provider>
-    );
-=======
-  const { container, getByText } = render(
-    <Provider store={store}>
-      <FlameGraph />
-    </Provider>
-  );
->>>>>>> 24f53d04
-
-    flushRafCalls();
-
-<<<<<<< HEAD
-    const getContentDiv = () =>
-      ensureExists(
-        container.querySelector('.flameGraphContent'),
-        `Couldn't find the content div with selector .flameGraphContent`
-      );
-
-    return {
-      getState,
-      dispatch,
-      container,
-      ctx,
-      getContentDiv,
-      funcNames,
-    };
-  }
-
-  it('matches the snapshot', () => {
-    const { container, ctx } = setup();
-    const drawCalls = ctx.__flushDrawLog();
-    expect(container.firstChild).toMatchSnapshot();
-    expect(drawCalls).toMatchSnapshot();
-  });
-
-  it('renders a message instead when call stack is inverted', () => {
-    const { container, dispatch } = setup();
-
-    dispatch(changeInvertCallstack(true));
-
-    expect(container.firstChild).toMatchSnapshot();
-  });
 
   it('can be navigated with the keyboard', () => {
-    const { getState, dispatch, getContentDiv, funcNames } = setup();
+    const { getState, dispatch, getContentDiv, funcNames } = setupFlameGraph();
     const div = getContentDiv();
 
     function selectedNode() {
@@ -190,7 +99,40 @@
     expect(selectedNode()).toBe('B');
   });
 });
-=======
+
+function setupFlameGraph() {
+  const flushRafCalls = mockRaf();
+  const ctx = mockCanvasContext();
+
+  jest
+    .spyOn(HTMLElement.prototype, 'getBoundingClientRect')
+    .mockImplementation(() => getBoundingBox(GRAPH_WIDTH, GRAPH_HEIGHT));
+
+  jest
+    .spyOn(HTMLCanvasElement.prototype, 'getContext')
+    .mockImplementation(() => ctx);
+
+  const {
+    profile,
+    funcNamesPerThread: [funcNames],
+  } = getProfileFromTextSamples(`
+    A[cat:DOM]       A[cat:DOM]       A[cat:DOM]
+    B[cat:DOM]       B[cat:DOM]       B[cat:DOM]
+    C[cat:Graphics]  C[cat:Graphics]  H[cat:Network]
+    D[cat:Graphics]  F[cat:Graphics]  I[cat:Network]
+    E[cat:Graphics]  G[cat:Graphics]
+  `);
+
+  const store = storeWithProfile(profile);
+
+  const { container, getByText } = render(
+    <Provider store={store}>
+      <FlameGraph />
+    </Provider>
+  );
+
+  flushRafCalls();
+
   function moveMouse(x, y) {
     fireEvent(
       ensureExists(
@@ -215,6 +157,24 @@
     return document.querySelector('#root-overlay .tooltip');
   }
 
-  return { container, getByText, ctx, moveMouse, getTooltip, ...store };
-}
->>>>>>> 24f53d04
+  /**
+   * The content div is the one receiving keyboard events for navigation.
+   */
+  function getContentDiv() {
+    return ensureExists(
+      container.querySelector('.flameGraphContent'),
+      `Couldn't find the content div with selector .flameGraphContent`
+    );
+  }
+
+  return {
+    container,
+    funcNames,
+    getByText,
+    ctx,
+    moveMouse,
+    getTooltip,
+    getContentDiv,
+    ...store,
+  };
+}
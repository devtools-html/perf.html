/* This Source Code Form is subject to the terms of the Mozilla Public
 * License, v. 2.0. If a copy of the MPL was not distributed with this
 * file, You can obtain one at http://mozilla.org/MPL/2.0/. */

// @flow
import * as React from 'react';
<<<<<<< HEAD
import explicitConnect from 'firefox-profiler/utils/connect';
import FlameGraphCanvas from './Canvas';
=======
import explicitConnect from '../../utils/connect';
import { FlameGraphCanvas } from './Canvas';
>>>>>>> 73585b97
import {
  getCategories,
  getCommittedRange,
  getPreviewSelection,
  getScrollToSelectionGeneration,
  getProfileInterval,
  getPageList,
} from 'firefox-profiler/selectors/profile';
import { selectedThreadSelectors } from 'firefox-profiler/selectors/per-thread';
import {
  getSelectedThreadsKey,
  getInvertCallstack,
} from '../../selectors/url-state';
import ContextMenuTrigger from 'firefox-profiler/components/shared/ContextMenuTrigger';
import { getCallNodePathFromIndex } from 'firefox-profiler/profile-logic/profile-data';
import {
  changeSelectedCallNode,
  changeRightClickedCallNode,
} from 'firefox-profiler/actions/profile-view';

import type {
  Thread,
  CategoryList,
  PageList,
  Milliseconds,
  StartEndRange,
  WeightType,
  SamplesLikeTable,
  PreviewSelection,
  CallTreeSummaryStrategy,
  CallNodeInfo,
  IndexIntoCallNodeTable,
  TracedTiming,
  ThreadsKey,
} from 'firefox-profiler/types';

import type { FlameGraphTiming } from 'firefox-profiler/profile-logic/flame-graph';

import type { CallTree } from 'firefox-profiler/profile-logic/call-tree';

import type { ConnectedProps } from 'firefox-profiler/utils/connect';

require('./FlameGraph.css');

const STACK_FRAME_HEIGHT = 16;

/**
 * How "wide" a call node box needs to be for it to be able to be
 * selected with keyboard navigation. This is a fraction between 0 and
 * 1, where 1 means the box spans the whole viewport.
 */
const SELECTABLE_THRESHOLD = 0.001;

type StateProps = {|
  +thread: Thread,
  +weightType: WeightType,
  +pages: PageList | null,
  +unfilteredThread: Thread,
  +sampleIndexOffset: number,
  +maxStackDepth: number,
  +timeRange: StartEndRange,
  +previewSelection: PreviewSelection,
  +flameGraphTiming: FlameGraphTiming,
  +callTree: CallTree,
  +callNodeInfo: CallNodeInfo,
  +threadsKey: ThreadsKey,
  +selectedCallNodeIndex: IndexIntoCallNodeTable | null,
  +rightClickedCallNodeIndex: IndexIntoCallNodeTable | null,
  +scrollToSelectionGeneration: number,
  +categories: CategoryList,
  +interval: Milliseconds,
  +isInverted: boolean,
  +callTreeSummaryStrategy: CallTreeSummaryStrategy,
  +samples: SamplesLikeTable,
  +unfilteredSamples: SamplesLikeTable,
  +tracedTiming: TracedTiming | null,
|};
type DispatchProps = {|
  +changeSelectedCallNode: typeof changeSelectedCallNode,
  +changeRightClickedCallNode: typeof changeRightClickedCallNode,
|};
type Props = ConnectedProps<{||}, StateProps, DispatchProps>;

class FlameGraphImpl extends React.PureComponent<Props> {
  _viewport: HTMLDivElement | null = null;

  _onSelectedCallNodeChange = (
    callNodeIndex: IndexIntoCallNodeTable | null
  ) => {
    const { callNodeInfo, threadsKey, changeSelectedCallNode } = this.props;
    changeSelectedCallNode(
      threadsKey,
      getCallNodePathFromIndex(callNodeIndex, callNodeInfo.callNodeTable)
    );
  };

  _onRightClickedCallNodeChange = (
    callNodeIndex: IndexIntoCallNodeTable | null
  ) => {
    const { callNodeInfo, threadsKey, changeRightClickedCallNode } = this.props;
    changeRightClickedCallNode(
      threadsKey,
      getCallNodePathFromIndex(callNodeIndex, callNodeInfo.callNodeTable)
    );
  };

  _shouldDisplayTooltips = () => this.props.rightClickedCallNodeIndex === null;

  _takeViewportRef = (viewport: HTMLDivElement | null) => {
    this._viewport = viewport;
  };

  focus = () => {
    if (this._viewport) {
      this._viewport.focus();
    }
  };

  /**
   * Is the box for this call node wide enough to be selected?
   */
  _wideEnough = (callNodeIndex: IndexIntoCallNodeTable): boolean => {
    const {
      flameGraphTiming,
      callNodeInfo: { callNodeTable },
    } = this.props;

    const depth = callNodeTable.depth[callNodeIndex];
    const row = flameGraphTiming[depth];
    const columnIndex = row.callNode.indexOf(callNodeIndex);
    return row.end[columnIndex] - row.start[columnIndex] > SELECTABLE_THRESHOLD;
  };

  /**
   * Return next keyboard selectable callNodeIndex along one
   * horizontal direction.
   *
   * `direction` should be either -1 (left) or 1 (right).
   *
   * Returns undefined if no selectable callNodeIndex can be found.
   * This means we're already at the end, or the boxes of all
   * candidate call nodes are too narrow to be selected.
   */
  _nextSelectableInRow = (
    startingCallNodeIndex: IndexIntoCallNodeTable,
    direction: 1 | -1
  ): IndexIntoCallNodeTable | void => {
    const {
      flameGraphTiming,
      callNodeInfo: { callNodeTable },
    } = this.props;

    let callNodeIndex = startingCallNodeIndex;

    const depth = callNodeTable.depth[callNodeIndex];
    const row = flameGraphTiming[depth];
    let columnIndex = row.callNode.indexOf(callNodeIndex);

    do {
      columnIndex += direction;
      callNodeIndex = row.callNode[columnIndex];
      if (
        row.end[columnIndex] - row.start[columnIndex] >
        SELECTABLE_THRESHOLD
      ) {
        // The box for this callNodeIndex is wide enough. We've found
        // a candidate.
        break;
      }
    } while (callNodeIndex !== undefined);

    return callNodeIndex;
  };

  _handleKeyDown = (event: SyntheticKeyboardEvent<HTMLElement>) => {
    const {
      threadsKey,
      callTree,
      callNodeInfo: { callNodeTable },
      selectedCallNodeIndex,
      changeSelectedCallNode,
    } = this.props;

    if (selectedCallNodeIndex === null) {
      if (
        ['ArrowDown', 'ArrowUp', 'ArrowLeft', 'ArrowRight'].includes(event.key)
      ) {
        // Just select the "root" node if we've got no prior selection.
        changeSelectedCallNode(
          threadsKey,
          getCallNodePathFromIndex(0, callNodeTable)
        );
      }
      return;
    }

    switch (event.key) {
      case 'ArrowDown': {
        const prefix = callNodeTable.prefix[selectedCallNodeIndex];
        if (prefix !== -1) {
          changeSelectedCallNode(
            threadsKey,
            getCallNodePathFromIndex(prefix, callNodeTable)
          );
        }
        break;
      }
      case 'ArrowUp': {
        const [callNodeIndex] = callTree.getChildren(selectedCallNodeIndex);
        // The call nodes returned from getChildren are sorted by
        // total time in descending order.  The first one in the
        // array, which is the one we pick, has the longest time and
        // thus the widest box.

        if (callNodeIndex !== undefined && this._wideEnough(callNodeIndex)) {
          changeSelectedCallNode(
            threadsKey,
            getCallNodePathFromIndex(callNodeIndex, callNodeTable)
          );
        }
        break;
      }
      case 'ArrowLeft':
      case 'ArrowRight': {
        const callNodeIndex = this._nextSelectableInRow(
          selectedCallNodeIndex,
          event.key === 'ArrowLeft' ? -1 : 1
        );

        if (callNodeIndex !== undefined) {
          changeSelectedCallNode(
            threadsKey,
            getCallNodePathFromIndex(callNodeIndex, callNodeTable)
          );
        }
        break;
      }
      default:
        // Other keys are ignored
        break;
    }
  };

  render() {
    const {
      thread,
      unfilteredThread,
      sampleIndexOffset,
      threadsKey,
      maxStackDepth,
      flameGraphTiming,
      callTree,
      callNodeInfo,
      timeRange,
      previewSelection,
      selectedCallNodeIndex,
      scrollToSelectionGeneration,
      callTreeSummaryStrategy,
      categories,
      interval,
      isInverted,
      pages,
      weightType,
      samples,
      unfilteredSamples,
      tracedTiming,
    } = this.props;

    const maxViewportHeight = maxStackDepth * STACK_FRAME_HEIGHT;

    return (
      <div className="flameGraphContent" onKeyDown={this._handleKeyDown}>
        <ContextMenuTrigger
          id="CallNodeContextMenu"
          attributes={{
            className: 'treeViewContextMenu',
          }}
        >
          <FlameGraphCanvas
            key={threadsKey}
            // ChartViewport props
            viewportProps={{
              timeRange,
              maxViewportHeight,
              maximumZoom: 1,
              previewSelection,
              startsAtBottom: true,
              disableHorizontalMovement: true,
              viewportNeedsUpdate,
              marginLeft: 0,
              marginRight: 0,
              containerRef: this._takeViewportRef,
            }}
            // FlameGraphCanvas props
            chartProps={{
              thread,
              pages,
              weightType,
              unfilteredThread,
              sampleIndexOffset,
              maxStackDepth,
              flameGraphTiming,
              callTree,
              callNodeInfo,
              categories,
              selectedCallNodeIndex,
              scrollToSelectionGeneration,
              callTreeSummaryStrategy,
              stackFrameHeight: STACK_FRAME_HEIGHT,
              onSelectionChange: this._onSelectedCallNodeChange,
              onRightClick: this._onRightClickedCallNodeChange,
              shouldDisplayTooltips: this._shouldDisplayTooltips,
              interval,
              isInverted,
              samples,
              unfilteredSamples,
              tracedTiming,
            }}
          />
        </ContextMenuTrigger>
      </div>
    );
  }
}

function viewportNeedsUpdate() {
  // By always returning false we prevent the viewport from being
  // reset and scrolled all the way to the bottom when doing
  // operations like changing the time selection or applying a
  // transform.
  return false;
}

export const FlameGraph = explicitConnect<{||}, StateProps, DispatchProps>({
  mapStateToProps: state => ({
    thread: selectedThreadSelectors.getFilteredThread(state),
    unfilteredThread: selectedThreadSelectors.getThread(state),
    weightType: selectedThreadSelectors.getWeightTypeForCallTree(state),
    sampleIndexOffset: selectedThreadSelectors.getSampleIndexOffsetFromCommittedRange(
      state
    ),
    maxStackDepth: selectedThreadSelectors.getCallNodeMaxDepthForFlameGraph(
      state
    ),
    flameGraphTiming: selectedThreadSelectors.getFlameGraphTiming(state),
    callTree: selectedThreadSelectors.getCallTree(state),
    timeRange: getCommittedRange(state),
    previewSelection: getPreviewSelection(state),
    callNodeInfo: selectedThreadSelectors.getCallNodeInfo(state),
    categories: getCategories(state),
    threadsKey: getSelectedThreadsKey(state),
    selectedCallNodeIndex: selectedThreadSelectors.getSelectedCallNodeIndex(
      state
    ),
    rightClickedCallNodeIndex: selectedThreadSelectors.getRightClickedCallNodeIndex(
      state
    ),
    scrollToSelectionGeneration: getScrollToSelectionGeneration(state),
    interval: getProfileInterval(state),
    isInverted: getInvertCallstack(state),
    callTreeSummaryStrategy: selectedThreadSelectors.getCallTreeSummaryStrategy(
      state
    ),
    pages: getPageList(state),
    samples: selectedThreadSelectors.getSamplesForCallTree(state),
    unfilteredSamples: selectedThreadSelectors.getUnfilteredSamplesForCallTree(
      state
    ),
    tracedTiming: selectedThreadSelectors.getTracedTiming(state),
  }),
  mapDispatchToProps: {
    changeSelectedCallNode,
    changeRightClickedCallNode,
  },
  options: { forwardRef: true },
  component: FlameGraphImpl,
});<|MERGE_RESOLUTION|>--- conflicted
+++ resolved
@@ -4,13 +4,10 @@
 
 // @flow
 import * as React from 'react';
-<<<<<<< HEAD
-import explicitConnect from 'firefox-profiler/utils/connect';
-import FlameGraphCanvas from './Canvas';
-=======
+
 import explicitConnect from '../../utils/connect';
 import { FlameGraphCanvas } from './Canvas';
->>>>>>> 73585b97
+
 import {
   getCategories,
   getCommittedRange,

--- conflicted
+++ resolved
@@ -148,21 +148,14 @@
     this._histogramData = this._convertToHistogramData(profile.samples);
     var lastStep = this._histogramData[this._histogramData.length - 1];
     this._widthSum = lastStep.x + lastStep.width;
-<<<<<<< HEAD
-    this._canvas.width = this._widthSum;
-=======
     this._widthMultiplier = this._calculateWidthMultiplier();
     this._canvas.width = this._widthMultiplier * this._widthSum;
->>>>>>> 11c9fc13
     this._render(highlightedCallstack);
   },
   _render: function HistogramView__render(highlightedCallstack) {
     var ctx = this._canvas.getContext("2d");
     var height = this._canvas.height;
-<<<<<<< HEAD
-=======
     ctx.setTransform(this._widthMultiplier, 0, 0, 1, 0, 0);
->>>>>>> 11c9fc13
     ctx.clearRect(0, 0, this._widthSum, height);
 
     var self = this;
@@ -233,14 +226,11 @@
     var samplesPerStep = Math.floor(data.length / 2000);
     for (var i = 0; i < data.length; i++) {
       var step = data[i];
-<<<<<<< HEAD
-=======
       if (!step) {
         // Add a gap for the sample that was filtered out.
         nextX += 1;
         continue;
       }
->>>>>>> 11c9fc13
       var value = step.frames.length / maxHeight;
       var frames = step.frames;
       var currHistrogramData = histogramData[histogramData.length-1];
